--- conflicted
+++ resolved
@@ -61,16 +61,9 @@
   // visible beyond this file. We will define functions at the end,
   // but we declare them here so that the module can freely use them.
 
-<<<<<<< HEAD
   struct Vertex{
     float x, y, z, t;
     std::vector<const simb::MCParticle*> daughters;
-=======
-  struct Vertex
-  {
-    float x, y, z, t;
-    std::vector<const simb::MCParticle *> daughters;
->>>>>>> df80db6f
   };
 
   // struct primaryVertex{
@@ -78,10 +71,6 @@
   //   const simb::MCParticle* incoming;
   //   std::vector<const simb::MCParticle*> daughters;
   // };
-<<<<<<< HEAD
-  
-=======
->>>>>>> df80db6f
 
   // Utility function to get the diagonal of the detector
   double DetectorDiagonal(geo::GeometryCore const &geom);
@@ -115,7 +104,6 @@
 
   std::vector<Vertex> clusterVertices(const std::vector<const simb::MCParticle *> &);
 
-<<<<<<< HEAD
   //void getHadronicInformation(const simb::MCParticle*, const std::vector<const simb::MCParticle*>&, int, double);
 
   void fillInteractionTree(const simb::MCParticle*, const Vertex&, const std::map<int, const simb::MCParticle*>&, TTree*, 
@@ -127,19 +115,13 @@
   double getPrimaryKE(const simb::MCParticle*, double, double, double);
 
   void getHadronic02(const simb::MCParticle*, const std::vector<const simb::MCParticle*>&, int&, int&, double&);
-=======
-  double getPrimaryKE(const simb::MCParticle *, double, double, double);
->>>>>>> df80db6f
 
   void getHadronic02(const simb::MCParticle *, const std::vector<const simb::MCParticle *> &, int &, double &);
 
-<<<<<<< HEAD
   //std::vector<primaryVertex> clusterPrimaryVertices(const simb::MCParticle*, const std::vector<const simb::MCParticle*>&);
-=======
   void getDescendants(int, const std::vector<int> &, const std::vector<int> &, const std::map<int, const simb::MCParticle *> &, std::vector<const simb::MCParticle *> &);
 
   // std::vector<primaryVertex> clusterPrimaryVertices(const simb::MCParticle*, const std::vector<const simb::MCParticle*>&);
->>>>>>> df80db6f
 
 } // local namespace
 
@@ -429,20 +411,13 @@
       fInteractionTree->Branch("InX", &fInX, "InX/F");
       fInteractionTree->Branch("InY", &fInY, "InY/F");
       fInteractionTree->Branch("InZ", &fInZ, "InZ/F");
-<<<<<<< HEAD
-      fInteractionTree->Branch("InT", &fInT, "InT/F"); 
-=======
       fInteractionTree->Branch("InT", &fInT, "InT/F");
->>>>>>> df80db6f
       fInteractionTree->Branch("InPx", &fInPx, "InPx/F");
       fInteractionTree->Branch("InPy", &fInPy, "InPy/F");
       fInteractionTree->Branch("InPz", &fInPz, "InPz/F");
       fInteractionTree->Branch("InE", &fInE, "InE/F");
       fInteractionTree->Branch("InPDG", &fInPDG, "InPDG/I");
-<<<<<<< HEAD
       fInteractionTree->Branch("InProcess", &fInProcess, "InProcess/C");
-=======
->>>>>>> df80db6f
       fInteractionTree->Branch("OutX", &fOutX);
       fInteractionTree->Branch("OutY", &fOutY);
       fInteractionTree->Branch("OutZ", &fOutZ);
@@ -452,12 +427,7 @@
       fInteractionTree->Branch("OutPz", &fOutPz);
       fInteractionTree->Branch("OutE", &fOutE);
       fInteractionTree->Branch("OutPDG", &fOutPDG);
-<<<<<<< HEAD
       fInteractionTree->Branch("OutProcess", &fOutProcess);
-
-
-=======
->>>>>>> df80db6f
 
       fNtuple = tfs->make<TTree>("MyTree", "MyTree");
 
@@ -1209,244 +1179,6 @@
       //  getHadronicInformation(primary_vec[n], DaughterpartVec[n], NHad, HadE);
       //}
 
-<<<<<<< HEAD
-  // Collecting all Daughters of Each primary
- 
-std::vector<std::vector<const simb::MCParticle*>> DaughterpartVec;
-std::vector<const simb::MCParticle*> primary_vec;
-
-std::vector<Vertex> allvert = clusterVertices(SimParticles);
-
-for(const Vertex& vertex : allvert){
-  
-  const simb::MCParticle* incoming = nullptr;
-
-  for (const simb::MCParticle* part : vertex.daughters){
-    int motherID = part->Mother();
-
-    if (particleMap.find(motherID) == particleMap.end()) continue;
-
-    const simb::MCParticle* candidate = particleMap.at(motherID);
-      for (unsigned int i = 0; i <= candidate->NumberTrajectoryPoints() - 1; i++) {
-        TLorentzVector pos = candidate->Position(i);
-
-        if (std::abs(pos.X() - vertex.x) < 1e-3 &&
-          std::abs(pos.Y() - vertex.y) < 1e-3 &&
-          std::abs(pos.Z() - vertex.z) < 1e-3) {
-          
-          incoming = candidate;
-          break;
-        }
-      }
-    if(incoming) break;
-  }
-  if(!incoming) continue;
-
-  fillInteractionTree(incoming, vertex, particleMap,
-    fInteractionTree,
-    fInX, fInY, fInZ, fInT,
-    fInPx, fInPy, fInPz, fInE, fInPDG, fInProcess,
-    fOutX, fOutY, fOutZ, fOutT,
-    fOutPx, fOutPy, fOutPz, fOutE, fOutPDG, fOutProcess);
-
-}
-
-for(size_t i = 0; i < fSimP_TrackID_vec.size(); i++){
-  int currentMom = fSimP_Mom_vec[i];
-  std::vector<const simb::MCParticle*> CurrentDaughters;
-  CurrentDaughters.clear();
-  //const simb::MCParticle* currentpart = SimParticles[i];
-  getDescendants(fSimP_TrackID_vec[i], fSimP_Mom_vec, fSimP_TrackID_vec, particleMap, CurrentDaughters);
-  std::vector<Vertex> interactionVertices = clusterVertices(CurrentDaughters);
-  //std::cout << "Number of Interaction Vertices for particle: " << fSimP_TrackID_vec[i] << " is: " << interactionVertices.size() << std::endl;
-  //for (const Vertex& vtx : interactionVertices){
-    //fillInteractionTree(currentpart, vtx, particleMap, fInteractionTree, fInX, fInY, fInZ, fInT, fInPx, fInPy, fInPz, fInE, fInPDG, fOutX, fOutY, fOutZ, fOutT, fOutPx, fOutPy, fOutPz, fOutE, fOutPDG);
-  //} 
-  if (currentMom == 0){
-    int primary = fSimP_TrackID_vec[i];
-    getDescendants(primary, fSimP_Mom_vec, fSimP_TrackID_vec, particleMap, CurrentDaughters);
-    DaughterpartVec.push_back(CurrentDaughters);
-    primary_vec.push_back(SimParticles[i]);
-    int NHad = 0;
-    int Nintlow = 0;
-    double BindingE = 0.0;
-    getHadronic02(SimParticles[i], SimParticles, NHad, Nintlow, BindingE);
-    //std::cout << "Number Had interactions for primary "  << i << ": " << NHad << ", BindingE: " << BindingE << " GeV" << std::endl;
-    }
-  }
-
-  // .process():
-  // "primary"
-  // "decay"
-  // "hadElastic"
-  // "nCapture"
-  // "pi+Inelastic"
-  // "protonInelastic"
-
-
-  //for(size_t n = 0; n < DaughterpartVec.size(); n++){
-  //  int NHad = 0;
-  //  int HadE = 0;
-   // getHadronicInformation(primary_vec[n], DaughterpartVec[n], NHad, HadE);
-  //}
-
-
-  //Begin interaction classification and energy calculation
-  
-	    std::string combined_string = ""; 		//Stores the interaction classification code
-	    std::string primary_particle = ""; 		//Primary particle of interaction
-	    std::string daughter_particle = "";		//Current daughter particle being processed
-	    std::string daughter_particles = "";	//String of daughter particles per primary particle
-	    unsigned long long combined_int = 0;
-	    double daughter_begin_sum = 0;
-=======
-      // Begin interaction classification and energy calculation
-
-      std::string combined_string = "";    // Stores the interaction classification code
-      std::string primary_particle = "";   // Primary particle of interaction
-      std::string daughter_particle = "";  // Current daughter particle being processed
-      std::string daughter_particles = ""; // String of daughter particles per primary particle
-      unsigned long long combined_int = 0;
-      double daughter_begin_sum = 0;
->>>>>>> df80db6f
-      double primary_end_energy = 0;
-      int trkIDsize = fSimP_TrackID_vec.size() - 1;
-      // Loop through particle list and classify primary particle
-      for (int k = 0; k < trkIDsize; k++)
-      {
-        switch (fSimP_PDG_vec[k])
-        {
-        case 22:
-          primary_particle = "0"; // photon
-          break;
-        case 11:
-          primary_particle = "1"; // electron
-          break;
-        case -11:
-          primary_particle = "2"; // positron
-          break;
-        case 13:
-          primary_particle = "3"; // muon
-          break;
-        case -13:
-          primary_particle = "4"; // mu+
-          break;
-        case 211:
-          primary_particle = "5"; // pi+
-          break;
-        case -211:
-          primary_particle = "6"; // pi-
-          break;
-        case 2212:
-          primary_particle = "7"; // proton
-          break;
-        case 2112:
-          primary_particle = "8"; // neutron
-          break;
-        case 1000180400:
-          primary_particle = "9"; // Argon nucleus
-          break;
-        default:
-          break;
-        }
-        const simb::MCParticle &primaryVec = *(SimParticles[k]);           // Store primary particle's MCParticle information
-        const size_t NPrimaryPoints = primaryVec.NumberTrajectoryPoints(); // Number of trajectory points for the primary particle
-        const int primary_end = NPrimaryPoints - 1;
-        const TLorentzVector &primary_end_4vector = primaryVec.Momentum(primary_end);
-        primary_end_energy = primary_end_4vector.E();
-        if (primary_particle == "1" || "2" || "3" || "4" || "7" || "8" || "9")
-        {
-          primary_end_energy = primary_end_energy - primaryVec.Mass();
-        }
-        combined_string += primary_particle;
-        if (primary_particle != "8")
-        { // Exclude neutron interactions for now
-          for (int j = 0; j < trkIDsize; j++)
-          {
-            if (fSimP_Mom_vec[j] == fSimP_TrackID_vec[k])
-            { // Loop through particles again to see which particles are tagged with primary as mom
-              switch (fSimP_PDG_vec[j])
-              {
-              case 22:
-                daughter_particle = "0";
-                break;
-              case 11:
-                daughter_particle = "1";
-                break;
-              case -11:
-                daughter_particle = "2";
-                break;
-              case 13:
-                daughter_particle = "3";
-                break;
-              case -13:
-                daughter_particle = "4";
-                break;
-              case 211:
-                daughter_particle = "5";
-                break;
-              case -211:
-                daughter_particle = "6";
-                break;
-              case 2212:
-                daughter_particle = "7";
-                break;
-              case 2112:
-                daughter_particle = "8";
-                break;
-              case 1000180400:
-                daughter_particle = "9";
-                break;
-              default:
-                break;
-              }
-              const simb::MCParticle &daughterVec = *(SimParticles[j]); // Daughter particle information
-              // for(size_t l = 0; l <= NPrimaryPoints; l++){
-              //	const TLorentzVector& primary_position = primaryVec.Position(l);	//Store particles four-vectors
-              //	const TLorentzVector& primary_momentum = primaryVec.Momentum(l);
-              //	const TLorentzVector& daughter_position_start = daughterVec.Position(0)		//Match final primary position with initial daughter position
-              //	if(primary_position.X() == daughter_position_start.X() && primary_position.Y() == daughter_position_start.Y() && primary_position.Z() == daughter_position_start.Z()){
-              //	primary_end_energy = primary_momentum.E();	//Store Primary energy
-
-              daughter_particles += daughter_particle; // Store daughter
-              daughter_particle = "";
-
-              const TLorentzVector &daughter_begin_4vector = daughterVec.Momentum(0);
-              double daughter_begin_energy = daughter_begin_4vector.E();
-              if (daughter_particle == "1" || "2" || "3" || "4" || "7" || "8" || "9")
-              { // Subtract rest mass if not pion
-                daughter_begin_energy = daughter_begin_energy - daughterVec.Mass();
-              }
-              daughter_begin_sum += daughter_begin_energy; // sum daughter particle's energy
-              daughter_begin_energy = 0;
-              //}
-            }
-          }
-        }
-
-        std::sort(daughter_particles.begin(), daughter_particles.end(), [](char a, char b) { // Sort daughter code from low to high mass
-          return std::stoull(std::string(1, a)) < std::stoull(std::string(1, b));
-        });
-        combined_string += daughter_particles;
-
-        if (combined_string.length() <= 19 && combined_string.length() > 1)
-        {
-          fP_int_class_string.push_back(combined_string);
-          combined_int = std::stoull(combined_string);
-          fP_int_class.push_back(combined_int);
-          // std::cout << combined_string << std::endl;
-          fSim_primary_end_energy.push_back(primary_end_energy);
-          fSim_daughter_begin_energy.push_back(daughter_begin_sum);
-        }
-
-        combined_int = 0;
-        daughter_particles = "";
-        primary_particle = "";
-        combined_string = "";
-        daughter_begin_sum = 0;
-        primary_end_energy = 0;
-      }
-
       // Calculate sim hadronic deposit energy
       //
 
@@ -1841,7 +1573,6 @@
   //   }
   // }
 
-<<<<<<< HEAD
   void fillInteractionTree(const simb::MCParticle* incoming,
     const Vertex& vertex,
     const std::map<int, const simb::MCParticle*>& particleMap,
@@ -1941,69 +1672,6 @@
       const TLorentzVector& pos = daughter->Position(0);
       const TLorentzVector& mom = daughter->Momentum(0);
 
-=======
-  void fillInteractionTree(const simb::MCParticle *incoming, const Vertex &vertex, const std::map<int, const simb::MCParticle *> &particleMap, TTree *fInteractionTree, float &fInX, float &fInY, float &fInZ, float &fInT,
-                           float &fInPx, float &fInPy, float &fInPz, float &fInE, int &fInPDG, std::vector<float> &fOutX, std::vector<float> &fOutY, std::vector<float> &fOutZ, std::vector<float> &fOutT,
-                           std::vector<float> &fOutPx, std::vector<float> &fOutPy, std::vector<float> &fOutPz, std::vector<float> &fOutE, std::vector<int> &fOutPDG)
-  {
-
-    fOutX.clear();
-    fOutY.clear();
-    fOutZ.clear();
-    fOutT.clear();
-    fOutPDG.clear();
-    fOutPx.clear();
-    fOutPy.clear();
-    fOutPz.clear();
-    fOutE.clear();
-
-    fInX = vertex.x;
-    fInY = vertex.y;
-    fInZ = vertex.z;
-    fInT = vertex.t;
-
-    double minDist = 1e10;
-    TLorentzVector bestMom;
-
-    for (unsigned int i = 0; i < incoming->NumberTrajectoryPoints(); ++i)
-    {
-      TLorentzVector pos = incoming->Position(i);
-      double dist = std::sqrt(std::pow(pos.X() - vertex.x, 2) +
-                              std::pow(pos.Y() - vertex.y, 2) +
-                              std::pow(pos.Z() - vertex.z, 2));
-      if (dist < minDist)
-      {
-        minDist = dist;
-        bestMom = incoming->Momentum(i);
-      }
-    }
-
-    fInPx = bestMom.Px();
-    fInPy = bestMom.Py();
-    fInPz = bestMom.Pz();
-    fInE = bestMom.E();
-    fInPDG = incoming->PdgCode();
-
-    for (const simb::MCParticle *daughter : vertex.daughters)
-    {
-      int dTrackID = daughter->TrackId();
-
-      bool interacts = false;
-      for (const auto &entry : particleMap)
-      {
-        const simb::MCParticle *p = entry.second;
-        if (p->Mother() == dTrackID)
-        {
-          interacts = true;
-          break;
-        }
-      }
-
-      if (!interacts)
-        continue;
-      const TLorentzVector &pos = daughter->Position(0);
-      const TLorentzVector &mom = daughter->Momentum(0);
->>>>>>> df80db6f
       fOutX.push_back(pos.X());
       fOutY.push_back(pos.Y());
       fOutZ.push_back(pos.Z());
@@ -2014,7 +1682,6 @@
       fOutPz.push_back(mom.Pz());
       fOutE.push_back(mom.E());
       fOutPDG.push_back(daughter->PdgCode());
-<<<<<<< HEAD
       fOutProcess.push_back(daughter->Process());
     }
     std::cout << "Incoming particle process: " << fInProcess << std::endl;
@@ -2063,15 +1730,6 @@
   }
 }
 
-=======
-    }
-
-    if (!fOutX.empty())
-    {
-      fInteractionTree->Fill();
-    }
-  }
->>>>>>> df80db6f
 
   // std::vector<primaryVertex> clusterPrimaryVertices(const simb::MCParticle* incoming, const std::vector<const simb::MCParticle*>& daughters){
   //   float epsilon = 0.01;
@@ -2099,7 +1757,6 @@
   //     return vtxs;
   // }
 
-<<<<<<< HEAD
   std::vector<Vertex> clusterVertices(const std::vector<const simb::MCParticle*>& daughters){
     std::vector<Vertex> vertices;
 
@@ -2112,30 +1769,11 @@
       bool found = false;
       for (Vertex& v : vertices) {
         if (std::abs(v.x - x) < epsilon && std::abs(v.y - y) < epsilon && std::abs(v.z - z) < epsilon) {
-=======
-  std::vector<Vertex> clusterVertices(const std::vector<const simb::MCParticle *> &daughters)
-  {
-    std::vector<Vertex> vertices;
-
-    float epsilon = 0.01;
-    float tepsilon = 1e-3;
-
-    for (const simb::MCParticle *d : daughters)
-    {
-      const TLorentzVector &pos = d->Position(0);
-      float x = pos.X(), y = pos.Y(), z = pos.Z(), t = pos.T();
-      bool found = false;
-      for (Vertex &v : vertices)
-      {
-        if (std::abs(v.x - x) < epsilon && std::abs(v.y - y) < epsilon && std::abs(v.z - z) < epsilon && std::abs(v.t - t) < tepsilon)
-        {
->>>>>>> df80db6f
           v.daughters.push_back(d);
           found = true;
           break;
         }
       }
-<<<<<<< HEAD
       if (!found){
         Vertex vert = {x, y, z, t, {d}};
         vertices.push_back(vert);
@@ -2193,79 +1831,6 @@
       if(BindingE < 0.001 && BindingE > -0.001){
         Nintlow++;
       }
-=======
-      if (!found)
-      {
-        Vertex vert = {x, y, z, t, {d}};
-        vertices.push_back(vert);
-      }
-    }
-    return vertices;
-  }
-
-  double getPrimaryKE(const simb::MCParticle *primary, double x, double y, double z)
-  {
-    double minDist = 1e10;
-    int closestDist = 0;
-
-    for (unsigned int n = 0; n < primary->NumberTrajectoryPoints(); ++n)
-    {
-      const TLorentzVector &position = primary->Position(n);
-      double dist = std::sqrt(std::pow(position.X() - x, 2) + std::pow(position.Y() - y, 2) + std::pow(position.Z() - z, 2));
-      if (dist < minDist)
-      {
-        minDist = dist;
-        closestDist = n;
-      }
-    }
-    const TLorentzVector &ClosestMom = primary->Momentum(closestDist);
-    return ClosestMom.E() - primary->Mass();
-  }
-
-  void getHadronic02(const simb::MCParticle *particle, const std::vector<const simb::MCParticle *> &allPart, int &NHad, double &totalBindingE)
-  {
-    std::vector<const simb::MCParticle *> daughters;
-    TLorentzVector currentPos = particle->Position(0);
-
-    for (const simb::MCParticle *p : allPart)
-    {
-      if (p->Mother() == particle->TrackId())
-      {
-        daughters.push_back(p);
-      }
-    }
-
-    if (!daughters.empty())
-    {
-      std::vector<Vertex> vertices = clusterVertices(daughters);
-
-      for (const auto &vertex : vertices)
-      {
-        double Ein = getPrimaryKE(particle, vertex.x, vertex.y, vertex.z);
-        double Eout = 0.0;
-
-        for (const simb::MCParticle *daughter : vertex.daughters)
-        {
-          if (daughter->PdgCode() == 211)
-          { // Check if daughter is a pion
-            Eout += daughter->Momentum(0).E();
-          }
-          else
-          {
-            Eout += daughter->Momentum(0).E() - daughter->Mass(); // For other particles, subtract mass
-          }
-        }
-        if (Ein > Eout)
-        {
-          totalBindingE += (Ein - Eout);
-          NHad++;
-        }
-      }
-    }
-    for (const simb::MCParticle *daughter : daughters)
-    {
-      getHadronic02(daughter, allPart, NHad, totalBindingE);
->>>>>>> df80db6f
     }
   }
   for(const simb::MCParticle* daughter : daughters){
